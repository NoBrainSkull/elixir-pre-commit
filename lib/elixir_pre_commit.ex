--- conflicted
+++ resolved
@@ -12,22 +12,14 @@
   The first step will be to add this module to your mix.exs.
   ```elixir
   def deps do
-<<<<<<< HEAD
-    [{:elixir_pre_commit, "~> 0.1.0", only: :dev}]
-=======
     [{:pre_commit, "~> 0.1.0", only: :dev}]
->>>>>>> 4d21018d
   end
   ```
   Then run mix deps.get. When the module is installed it will either create or overwrite your current `pre-commit` file in your `.git/hooks` directory.
 
   In your config file you will have to add in this line:
   ```elixir
-<<<<<<< HEAD
-    config :elixir_pre_commit, commands: ["test"]
-=======
     config :pre_commit, commands: ["test"]
->>>>>>> 4d21018d
   ```
   You can add any mix commands to the list, and these will run on commit,
   stopping the commit if they fail, or allowing the commit if they all pass.
